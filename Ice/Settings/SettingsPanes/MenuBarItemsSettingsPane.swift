//
//  MenuBarItemsSettingsPane.swift
//  Ice
//

import SwiftUI

struct MenuBarItemsSettingsPane: View {
    @EnvironmentObject var appState: AppState

    var body: some View {
        if appState.menuBarManager.isMenuBarHiddenBySystemUserDefaults {
            cannotArrange
        } else {
            ScrollView {
                VStack(alignment: .leading, spacing: 20) {
                    headerText
                    layoutBars
                    Spacer()
                }
                .padding()
            }
            .scrollBounceBehavior(.basedOnSize)
        }
    }

    @ViewBuilder
    private var headerText: some View {
        Text("Drag to arrange your menu bar items")
            .font(.title2)
            .annotation {
<<<<<<< HEAD
                Text("Tip: you can also arrange menu bar items by ⌘ + dragging them in the menu bar.")
=======
                Text("Tip: you can also arrange menu bar items by ⌘ + dragging them in the menu bar")
>>>>>>> 77504bc6
            }
    }

    @ViewBuilder
    private var layoutBars: some View {
        VStack(spacing: 10) {
            ForEach(MenuBarSection.Name.allCases, id: \.self) { section in
                layoutBar(for: section)
            }
        }
    }

    @ViewBuilder
    private var cannotArrange: some View {
        Text("Ice cannot arrange menu bar items in automatically hidden menu bars")
            .font(.title3)
            .frame(maxWidth: .infinity, maxHeight: .infinity, alignment: .center)
    }

    @ViewBuilder
    private func layoutBar(for section: MenuBarSection.Name) -> some View {
        if
            let section = appState.menuBarManager.section(withName: section),
            section.isEnabled
        {
            VStack(alignment: .leading, spacing: 2) {
                Text(section.name.menuString)
                    .font(.system(size: 15))
                    .padding(.leading, 5)
                LayoutBar(section: section)
                    .environmentObject(appState.imageCache)
            }
        }
    }
}<|MERGE_RESOLUTION|>--- conflicted
+++ resolved
@@ -29,11 +29,7 @@
         Text("Drag to arrange your menu bar items")
             .font(.title2)
             .annotation {
-<<<<<<< HEAD
-                Text("Tip: you can also arrange menu bar items by ⌘ + dragging them in the menu bar.")
-=======
                 Text("Tip: you can also arrange menu bar items by ⌘ + dragging them in the menu bar")
->>>>>>> 77504bc6
             }
     }
 
